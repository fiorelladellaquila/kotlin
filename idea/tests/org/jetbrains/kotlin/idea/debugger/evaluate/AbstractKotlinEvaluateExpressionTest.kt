/*
 * Copyright 2010-2015 JetBrains s.r.o.
 *
 * Licensed under the Apache License, Version 2.0 (the "License");
 * you may not use this file except in compliance with the License.
 * You may obtain a copy of the License at
 *
 * http://www.apache.org/licenses/LICENSE-2.0
 *
 * Unless required by applicable law or agreed to in writing, software
 * distributed under the License is distributed on an "AS IS" BASIS,
 * WITHOUT WARRANTIES OR CONDITIONS OF ANY KIND, either express or implied.
 * See the License for the specific language governing permissions and
 * limitations under the License.
 */

package org.jetbrains.kotlin.idea.debugger.evaluate

import com.intellij.debugger.DebuggerInvocationUtil
import com.intellij.debugger.engine.evaluation.expression.EvaluatorBuilderImpl
import com.intellij.debugger.engine.evaluation.TextWithImportsImpl
import com.intellij.debugger.engine.evaluation.CodeFragmentKind
import com.intellij.debugger.engine.ContextUtil
import com.intellij.debugger.engine.SuspendContextImpl
import org.jetbrains.kotlin.idea.debugger.*
import org.junit.Assert
import org.jetbrains.kotlin.idea.JetFileType
import com.intellij.openapi.util.io.FileUtil
import java.io.File
import org.jetbrains.kotlin.test.InTextDirectivesUtils
import org.jetbrains.eval4j.jdi.asValue
import org.jetbrains.eval4j.Value
import org.jetbrains.eval4j.ObjectValue
import com.sun.jdi.ObjectReference
import org.jetbrains.kotlin.psi.JetCodeFragment
import java.util.Collections
import com.intellij.debugger.engine.evaluation.EvaluateException
import com.intellij.execution.process.ProcessOutputTypes
import org.apache.log4j.AppenderSkeleton
import org.apache.log4j.spi.LoggingEvent
import org.apache.log4j.Level
import org.apache.log4j.Logger
import com.intellij.debugger.ui.impl.FrameVariablesTree
import com.intellij.openapi.util.Disposer
import com.intellij.debugger.ui.impl.watch.DebuggerTree
import com.intellij.debugger.ui.impl.watch.DebuggerTreeNodeImpl
import com.intellij.debugger.ui.impl.watch.DefaultNodeDescriptor
import com.intellij.xdebugger.impl.ui.XDebuggerUIConstants
import com.intellij.debugger.ui.tree.LocalVariableDescriptor
import com.intellij.debugger.ui.tree.StackFrameDescriptor
import com.intellij.debugger.ui.tree.StaticDescriptor
import com.intellij.debugger.ui.impl.watch.ThisDescriptorImpl
import com.intellij.debugger.ui.tree.FieldDescriptor
import com.intellij.debugger.ui.impl.watch.NodeDescriptorImpl
import com.intellij.openapi.application.ApplicationManager
import com.intellij.psi.search.FilenameIndex
import com.intellij.psi.PsiManager
import com.intellij.debugger.DebuggerManagerEx
import com.intellij.psi.PsiDocumentManager
import com.intellij.openapi.application.ModalityState
import com.intellij.debugger.settings.NodeRendererSettings
import com.intellij.debugger.SourcePosition
<<<<<<< HEAD
=======
import com.intellij.debugger.engine.SourcePositionProvider
import com.intellij.debugger.engine.evaluation.TextWithImports
import com.intellij.debugger.ui.impl.watch.WatchItemDescriptor
>>>>>>> 560b2346

public abstract class AbstractKotlinEvaluateExpressionTest : KotlinDebuggerTestBase() {
    private val logger = Logger.getLogger(javaClass<KotlinEvaluateExpressionCache>())!!

    private val appender = object : AppenderSkeleton() {
        override fun append(event: LoggingEvent?) {
            println(event?.getRenderedMessage(), ProcessOutputTypes.SYSTEM)
        }
        override fun close() {}
        override fun requiresLayout() = false
    }

    private var oldLogLevel: Level? = null
    private var oldShowFqTypeNames = false

    override fun setUp() {
        super.setUp()

        val classRenderer = NodeRendererSettings.getInstance()!!.getClassRenderer()!!
        oldShowFqTypeNames = classRenderer.SHOW_FQ_TYPE_NAMES
        classRenderer.SHOW_FQ_TYPE_NAMES = true

        oldLogLevel = logger.getLevel()
        logger.setLevel(Level.DEBUG)
        logger.addAppender(appender)
    }

    override fun tearDown() {
        logger.setLevel(oldLogLevel)
        logger.removeAppender(appender)

        NodeRendererSettings.getInstance()!!.getClassRenderer()!!.SHOW_FQ_TYPE_NAMES = oldShowFqTypeNames

        super.tearDown()
    }

    fun doSingleBreakpointTest(path: String) {
        val file = File(path)
        val fileText = FileUtil.loadFile(file, true)

        createAdditionalBreakpoints(fileText)

        val shouldPrintFrame = InTextDirectivesUtils.isDirectiveDefined(fileText, "// PRINT_FRAME")

        val expressions = loadTestDirectivesPairs(fileText, "// EXPRESSION: ", "// RESULT: ")

        val blocks = findFilesWithBlocks(file).map { FileUtil.loadFile(it, true) }
        val expectedBlockResults = blocks.map { InTextDirectivesUtils.findLinesWithPrefixesRemoved(it, "// RESULT: ").joinToString("\n") }

        createDebugProcess(path)

        val count = InTextDirectivesUtils.getPrefixedInt(fileText, "// STEP_INTO: ") ?: 0
        if (count > 0) {
            for (i in 1..count) {
                onBreakpoint { stepInto() }
            }
        }

        onBreakpoint {
            val exceptions = linkedMapOf<String, Throwable>()
            try {
                for ((expression, expected) in expressions) {
                    mayThrow(exceptions, expression) {
                        evaluate(expression, CodeFragmentKind.EXPRESSION, expected)
                    }
                }

                for ((i, block) in blocks.withIndex()) {
                    mayThrow(exceptions, block) {
                        evaluate(block, CodeFragmentKind.CODE_BLOCK, expectedBlockResults[i])
                    }
                }
            }
            finally {
                if (shouldPrintFrame) {
                    printFrame()
                    println(fileText, ProcessOutputTypes.SYSTEM)
                }
                else {
                    resume(this)
                }
            }

            checkExceptions(exceptions)
        }
        finish()
    }

    fun doMultipleBreakpointsTest(path: String) {
        val file = File(path)
        val fileText = FileUtil.loadFile(file, true)

        createAdditionalBreakpoints(fileText)

        createDebugProcess(path)

        val expressions = loadTestDirectivesPairs(fileText, "// EXPRESSION: ", "// RESULT: ")

        val exceptions = linkedMapOf<String, Throwable>()
        for ((expression, expected) in expressions) {
            mayThrow(exceptions, expression) {
                onBreakpoint {
                    try {
                        evaluate(expression, CodeFragmentKind.EXPRESSION, expected)
                    }
                    finally {
                        resume(this)
                    }
                }
            }
        }

        checkExceptions(exceptions)

        finish()
    }

    private fun createAdditionalBreakpoints(fileText: String) {
        val breakpoints = InTextDirectivesUtils.findLinesWithPrefixesRemoved(fileText, "// ADDITIONAL_BREAKPOINT: ")
        for (breakpoint in breakpoints) {
            val position = breakpoint.split(".kt:")
            assert(position.size() == 2, "Couldn't parse position from test directive: directive = ${breakpoint}")
            createBreakpoint(position[0], position[1])
        }
    }

    private fun createBreakpoint(fileName: String, lineMarker: String) {
        val project = getProject()!!
        val sourceFiles = FilenameIndex.getAllFilesByExt(project, "kt").filter {
            it.getName().contains(fileName) &&
                    it.contentsToByteArray().toString("UTF-8").contains(lineMarker)
        }

        assert(sourceFiles.size() == 1, "One source file should be found: name = $fileName, sourceFiles = $sourceFiles")

        val runnable = Runnable() {
            val psiSourceFile = PsiManager.getInstance(project).findFile(sourceFiles.first())!!

            val breakpointManager = DebuggerManagerEx.getInstanceEx(project)?.getBreakpointManager()!!
            val document = PsiDocumentManager.getInstance(project).getDocument(psiSourceFile)!!

            val index = psiSourceFile.getText()!!.indexOf(lineMarker)
            val lineNumber = document.getLineNumber(index) + 1

            val breakpoint = breakpointManager.addLineBreakpoint(document, lineNumber)
            if (breakpoint != null) {
                println("LineBreakpoint created at " + psiSourceFile.getName() + ":" + lineNumber, ProcessOutputTypes.SYSTEM);
            }
        }

        DebuggerInvocationUtil.invokeAndWait(project, runnable, ModalityState.defaultModalityState())
    }

    private fun SuspendContextImpl.printFrame() {
        val tree = FrameVariablesTree(getProject()!!)
        Disposer.register(getTestRootDisposable()!!, tree);

        invokeRatherLater(this) {
            tree.rebuild(debuggerContext)
            expandAll(tree, Runnable {
                try {
                    val printer = Printer()
                    printer.printTree(tree)
                    for (extra in getExtraVars()) {
                        printer.printDescriptor(tree.getNodeFactory().getWatchItemDescriptor(null, extra, null), 2)
                    }
                }
                finally {
                    resume(this@printFrame)
                }
            })
        }
    }

    fun getExtraVars(): Set<TextWithImports> {
        return KotlinFrameExtraVariablesProvider().collectVariables(debuggerContext.getSourcePosition(), evaluationContext, hashSetOf())!!
    }

    private inner class Printer() {
        fun printTree(tree: DebuggerTree) {
            val root = tree.getMutableModel()!!.getRoot() as DebuggerTreeNodeImpl
            printNode(root, 0)
        }

        private fun printNode(node: DebuggerTreeNodeImpl, indent: Int) {
            val descriptor: NodeDescriptorImpl = node.getDescriptor()!!

            if (printDescriptor(descriptor, indent)) return

            printChildren(node, indent + 2)
        }

        fun printDescriptor(descriptor: NodeDescriptorImpl, indent: Int): Boolean {
            if (descriptor is DefaultNodeDescriptor) return true

            val label = descriptor.getLabel()!!.replaceAll("Package\\$[\\w]*\\$[0-9a-f]+", "Package\\$@packagePartHASH")
            if (label.endsWith(XDebuggerUIConstants.COLLECTING_DATA_MESSAGE)) return true

            val curIndent = " ".repeat(indent)
            when (descriptor) {
                is StackFrameDescriptor ->    logDescriptor(descriptor, "$curIndent frame    = $label\n")
<<<<<<< HEAD
                is LocalVariableDescriptor -> logDescriptor(descriptor, "$curIndent local    = $label\n")
=======
                is WatchItemDescriptor ->     logDescriptor(descriptor, "$curIndent extra    = ${descriptor.calcValueName()}\n")
                is LocalVariableDescriptor -> logDescriptor(descriptor, "$curIndent local    = $label"
                                                    + " (sp = ${render(SourcePositionProvider.getSourcePosition(descriptor, myProject, debuggerContext))})\n")
>>>>>>> 560b2346
                is StaticDescriptor ->        logDescriptor(descriptor, "$curIndent static   = $label\n")
                is ThisDescriptorImpl ->      logDescriptor(descriptor, "$curIndent this     = $label\n")
                is FieldDescriptor ->         logDescriptor(descriptor, "$curIndent field    = $label\n")
                else ->                       logDescriptor(descriptor, "$curIndent unknown  = $label\n")
            }
            return false
        }

        private fun printChildren(node: DebuggerTreeNodeImpl, indent: Int) {
            val e = node.rawChildren()!!
            while (e.hasMoreElements()) {
                printNode(e.nextElement() as DebuggerTreeNodeImpl, indent)
            }
        }
    }

    private fun checkExceptions(exceptions: MutableMap<String, Throwable>) {
        if (!exceptions.isEmpty()) {
            for (exc in exceptions.values()) {
                exc.printStackTrace()
            }
            throw AssertionError("Test failed:\n" + exceptions.map { "expression: ${it.key}, exception: ${it.value.getMessage()}" }.joinToString("\n"))
        }
    }

    private fun mayThrow(map: MutableMap<String, Throwable>, expression: String, f: () -> Unit) {
        try {
            f()
        }
        catch (e: Throwable) {
            map.put(expression, e)
        }
    }

    private fun loadTestDirectivesPairs(fileContent: String, directivePrefix: String, expectedPrefix: String): List<Pair<String, String>> {
        val directives = InTextDirectivesUtils.findLinesWithPrefixesRemoved(fileContent, directivePrefix)
        val expected = InTextDirectivesUtils.findLinesWithPrefixesRemoved(fileContent, expectedPrefix)
        assert(directives.size() == expected.size(), "Sizes of test directives are different")
        return directives.zip(expected)
    }

    private fun findFilesWithBlocks(mainFile: File): List<File> {
        val mainFileName = mainFile.getName()
        return mainFile.getParentFile()?.listFiles()?.filter { it.name.startsWith(mainFileName) && it.name != mainFileName } ?: Collections.emptyList()
    }

    private fun SuspendContextImpl.evaluate(text: String, codeFragmentKind: CodeFragmentKind, expectedResult: String) {
        ApplicationManager.getApplication()?.runReadAction {
            val sourcePosition = ContextUtil.getSourcePosition(this)
            val contextElement = ContextUtil.getContextElement(sourcePosition)!!
            Assert.assertTrue("KotlinCodeFragmentFactory should be accepted for context element otherwise default evaluator will be called. ContextElement = ${contextElement.getText()}",
                              KotlinCodeFragmentFactory().isContextAccepted(contextElement))

            try {

                val evaluator =
                        EvaluatorBuilderImpl.build(TextWithImportsImpl(
                                codeFragmentKind,
                                text,
                                JetCodeFragment.getImportsForElement(contextElement),
                                JetFileType.INSTANCE),
                                                   contextElement,
                                                   sourcePosition)


                if (evaluator == null) throw AssertionError("Cannot create an Evaluator for Evaluate Expression")

                val value = evaluator.evaluate(evaluationContext)
                val actualResult = value.asValue().asString()

                Assert.assertTrue("Evaluate expression returns wrong result for $text:\nexpected = $expectedResult\nactual   = $actualResult\n", expectedResult == actualResult)
            }
            catch (e: EvaluateException) {
                Assert.assertTrue("Evaluate expression throws wrong exception for $text:\nexpected = $expectedResult\nactual   = ${e.getMessage()}\n", expectedResult == e.getMessage()?.replaceFirst("id=[0-9]*", "id=ID"))
            }
        }
    }

    private fun Value.asString(): String {
        if (this is ObjectValue && this.value is ObjectReference) {
            return this.toString().replaceFirst("id=[0-9]*", "id=ID")
        }
        return this.toString()
    }
}<|MERGE_RESOLUTION|>--- conflicted
+++ resolved
@@ -60,12 +60,8 @@
 import com.intellij.openapi.application.ModalityState
 import com.intellij.debugger.settings.NodeRendererSettings
 import com.intellij.debugger.SourcePosition
-<<<<<<< HEAD
-=======
-import com.intellij.debugger.engine.SourcePositionProvider
 import com.intellij.debugger.engine.evaluation.TextWithImports
 import com.intellij.debugger.ui.impl.watch.WatchItemDescriptor
->>>>>>> 560b2346
 
 public abstract class AbstractKotlinEvaluateExpressionTest : KotlinDebuggerTestBase() {
     private val logger = Logger.getLogger(javaClass<KotlinEvaluateExpressionCache>())!!
@@ -267,13 +263,8 @@
             val curIndent = " ".repeat(indent)
             when (descriptor) {
                 is StackFrameDescriptor ->    logDescriptor(descriptor, "$curIndent frame    = $label\n")
-<<<<<<< HEAD
+                is WatchItemDescriptor ->     logDescriptor(descriptor, "$curIndent extra    = ${descriptor.calcValueName()}\n")
                 is LocalVariableDescriptor -> logDescriptor(descriptor, "$curIndent local    = $label\n")
-=======
-                is WatchItemDescriptor ->     logDescriptor(descriptor, "$curIndent extra    = ${descriptor.calcValueName()}\n")
-                is LocalVariableDescriptor -> logDescriptor(descriptor, "$curIndent local    = $label"
-                                                    + " (sp = ${render(SourcePositionProvider.getSourcePosition(descriptor, myProject, debuggerContext))})\n")
->>>>>>> 560b2346
                 is StaticDescriptor ->        logDescriptor(descriptor, "$curIndent static   = $label\n")
                 is ThisDescriptorImpl ->      logDescriptor(descriptor, "$curIndent this     = $label\n")
                 is FieldDescriptor ->         logDescriptor(descriptor, "$curIndent field    = $label\n")
